# This file is part of SSW-2D.
# SSW-2D is free software: you can redistribute it and/or modify it under the terms of the GNU General Public License
# as published by the Free Software Foundation, either version 3 of the License, or (at your option) any later version.
#
# SSW-2D is distributed in the hope that it will be useful, but WITHOUT ANY WARRANTY; without even the implied warranty
# of MERCHANTABILITY or FITNESS FOR A PARTICULAR PURPOSE. See the GNU General Public License for more details.
#
# You should have received a copy of the GNU General Public License along with Foobar. If not, see
# <https://www.gnu.org/licenses/>.

import numpy as np
import scipy.constants as cst
import pywt
import matplotlib.pyplot as plt
import matplotlib
from scipy.sparse import coo_matrix


# put relief below the field (upward shift of the field)
def shift_relief(u_field, ii_relief):
    if ii_relief == 0:
        u_field_shifted = u_field
    else:
        u_field_shifted = np.zeros_like(u_field)
        u_field_shifted[ii_relief:] = u_field[:-ii_relief]
    return u_field_shifted

##
# @package plot_field
# @author R. Douvenot
# @date 17/06/2022
# @version V1
#
# @brief plots the final and total fields from all the parameters (propagation and plot configurations)
#
# @param[in] config         Class that contains the propagation parameters (see Classes)
# @param[in] config_plot    Class that contains the plot parameters (see Classes)
#
# @param[out] None          Plots are displayed and saved in the "outputs" directory
##


# --- plot the source field --- #
def plot_field(config, config_plot):
    # --- Load wavelets along x --- #
    wv_total = np.load('../propagation/outputs/wv_total.npy', allow_pickle=True)
    # --- Load relief --- #
    z_relief = np.loadtxt('../terrain/outputs/z_relief.csv', delimiter=',', dtype="float")
    diff_relief = np.diff(z_relief)
    # --- Read the parameter values --- #
    n_x = config.N_x
    n_z = config.N_z
    wv_l = config.wv_L
    wv_family = config.wv_family
    x_s = - config.x_s
    x_max = config.N_x * config.x_step  # x_max in km
    x_step = config.x_step
    z_max = config.z_step * config.N_z
    z_step = config.z_step
    freq = config.freq
    k0 = 2 * cst.pi * freq / cst.c
    z_apo = int(config.apo_z * z_max)  # altitude of apodisation
    n_apo_z = int(np.round(n_z*config.apo_z))

    # --- Initialise field --- #
    u_field_total = np.zeros((n_x, n_z), dtype='complex64')
    e_field_total = np.zeros((n_x, n_z), dtype='complex64')

    wv_ii_x = [[]] * (wv_l + 1)

    # --- Image layer --- #
    ground_type = config.ground
    if ground_type == 'None':  # No ground, no image layer
        n_im = 0
    else:  # ground, therefore an image layer different from 0
        image_layer = config.image_layer  # image_layer in % of the total size n_z
        n_im = np.int(np.round(n_z * image_layer))
        remain_im = n_im % 2 ** wv_l
        if remain_im != 0:
            n_im += 2 ** wv_l - remain_im

    # --- from wavelets to E-field --- #
    # loop on each distance step
    for ii_x in np.arange(0, n_x):  # first field is not saved
        # from coo matrix to array on each level
        for ii_lvl in np.arange(0, wv_l + 1):
            wv_ii_x[ii_lvl] = wv_total[ii_x][ii_lvl].todense()
        # inverse fast wavelet transform
        # squeeze to remove the first useless dimension
        uu_x = np.squeeze(pywt.waverec(wv_ii_x, wv_family, 'per'))
        # remove image field
        u_field_total[ii_x, :] = uu_x[n_im:]
        # add the relief
        if ground_type == 'PEC' or ground_type == 'dielectric':
            # whether ascending or descending relief, the shift is made before or after propagation
            if diff_relief[ii_x] < 0:
                ii_relief = int(z_relief[ii_x + 1] / z_step)
            else:
                ii_relief = int(z_relief[ii_x] / z_step)
            u_field_total[ii_x, :] = shift_relief(u_field_total[ii_x, :], ii_relief)
        x_current = x_s + (ii_x + 1) * x_step
        # print('x_current', x_current)

        e_field_total[ii_x, :] = u_field_total[ii_x, :] / np.sqrt(k0 * x_current) * np.exp(-1j * k0 * x_current)
    # -------------------------------- #

    # --- 2D plot --- #
    output_type = config_plot.output_type
    print('output_type', output_type)
    with np.errstate(divide='ignore'):  # ignore log10(0) warning
        # output = electric field
        if output_type == 'E':  # electric field, (dBV/m)':
            data_db = 20 * np.log10(np.abs(e_field_total)).T
            title = ['Electric field (dBV/m)']
            x_label = 'E (dBV/m)'
            # output = propagation factor
        elif output_type == 'F':
            # F = \sqrt{2\pi} E r / \sqrt{\zeta_0 P_Tx G_Tx}
            zeta_0 = 1 / (cst.epsilon_0 * cst.c)
            x_vect = np.arange(x_step, x_max + x_step, x_step) - x_s
            f_field_total = np.sqrt(2 * cst.pi / zeta_0) * e_field_total
            f_field_total *= np.array(x_vect)[:, np.newaxis]
            data_db = 20 * np.log10(np.abs(f_field_total)).T
            x_label = 'F (dB)'
        # output = Poynting vector
        elif output_type == 'S':
            # S = E^2 / \sqrt{2 \zeta_0}
            zeta_0 = 1 / (cst.epsilon_0 * cst.c)
            data_db = 20 * np.log10(np.abs(e_field_total) / (np.sqrt(2 * zeta_0))).T
            x_label = 'S (dBW/m2)'
        else:
            raise ValueError(['Not such an option !! o_O'])

    v_max = np.max(data_db)
    dynamic = config_plot.dynamic
    v_min = v_max - dynamic
    # geometry
    z_vect = np.linspace(0, z_step * n_z, n_z, endpoint=False)
    # plot relief in black
    x_vect = np.linspace(0, x_max, n_x + 1, endpoint=True) / 1000

    if config_plot.total_flag == 'Y':
        # clear the plot for updates
        fig = plt.figure(figsize=(8.2, 3.8), tight_layout=True)

        # plot the field
        limits = [x_step * 1e-3, x_max * 1e-3, 0, z_max]  # x in km, z in m
        im = plt.imshow(data_db, cmap='jet', aspect='auto', vmax=v_max, vmin=v_min, origin='lower',
                       interpolation='none', extent=limits)
        cb = plt.colorbar(im)
        cb.set_label(x_label, labelpad=-20, y=-0.05, rotation=0, fontsize=12)

        ax = im.axes

        ax.set_xlabel('Distance (km)', fontsize=12)
        ax.set_ylabel('Altitude (m)', fontsize=12)
        # ax.set_colorbar(jet)

        # --- Ground plot --- #
        ax.set_xlim((0, x_max / 1000))
        # If there is a ground
        if ground_type == 'PEC' or ground_type == 'Dielectric':
            # relief in black
            ax.plot(x_vect, z_relief, 'k')
            ax.fill_between(x_vect, z_relief, where=z_relief > 0, facecolor='black')
            # print('n_z', n_z, 'e_field_db size', data_db_final.size)
        elif ground_type == 'None':
            pass
        else:
            raise ValueError('Ground type not recognized (plots.py)')

        # --- Apodisation plot ("top" or "bottom + top") --- #
        if ground_type == 'PEC' or ground_type == 'Dielectric':
            ax.hlines(z_max - z_apo, 0, x_max, colors='k', linestyles='dotted')
        elif ground_type == 'None':
            ax.hlines([z_apo, z_max - z_apo], 0, x_max, colors='k', linestyles='dotted')

        # save
        fig.savefig('./outputs/total_field.png')

    if config_plot.final_flag == 'Y':
        # --- data to plot --- #
        data_db_final = data_db[:, -1]
        v_max = np.max(data_db_final) + 2
        v_min = v_max - dynamic
        # --- Final field plot --- #
        fig = plt.figure(figsize=(2.7, 3.8), tight_layout=True)
        ax = fig.add_subplot(111)
        plt.plot(data_db_final, z_vect)
        ax.set_xlim(v_min, v_max)
        ax.set_ylim(0, z_step * n_z)
        if output_type == 'E':
            x_label = 'E (dBV/m)'
        elif output_type == 'F':
            x_label = 'F (dB)'
        elif output_type == 'S':
            x_label = 'S (dBW/m2)'
        ax.set_xlabel(x_label, fontsize=12)
        # --- Apodisation plot ("top" or "bottom + top") --- #
        if ground_type == 'PEC' or ground_type == 'Dielectric':
            ax.hlines(z_max - z_apo, v_min, v_max, colors='k', linestyles='dotted')
        elif ground_type == 'None':
            ax.hlines([z_apo, z_max - z_apo], v_min, v_max, colors='k', linestyles='dotted')
        # ax.set_ylabel('Altitude (m)', fontsize=12)
        ax.grid('on')
        # print('Max value = ', np.round(v_max, 2))
        # save
        fig.savefig('./outputs/final_field.png')

    # Plot field and the wavelet coefficients wrt vertical at the desired horizontal distance
    if config_plot.wavelets == 'Y':
        # plot_field_cut(config, 57800, u_x, ii_x, n_apo_z)
        ii_x = int(np.round(config_plot.cut/config.x_step))
        title = 'Wavelets at x = ' + str(config_plot.cut/1000) + ' km'
        plot_wavelet_cut(config, config_plot.cut, wv_total[ii_x], z_max, dynamic, title)
        # plot_field_cut(config, 58600, u_x, ii_x, n_apo_z)
        # plot_wavelet_cut(config, 35000 - config.x_step, wv_total[ii_x], n_apo_z, n_im, z_max)
        # plot_wavelet_cut(config, 50000 - config.x_step, wv_total[ii_x], n_apo_z, n_im, z_max)

    plt.show()


##
# @package plot_wavelet_cut
# @author R. Douvenot
# @date 27/06/2022
# @version V1
#
# @brief Plots the (vertical) wavelet decomposition of the field for a given distance
#
# @param[in] config         Class that contains the propagation parameters (see Classes)
# @param[in] x_cut          Distance at which the cut is chosen
# @param[in] wv_x           The wavelet decomposition (a list of coo matrices)
# @param[in] z_max          Max altitude
# @param[in] dynamic        The dynamic (difference min - max)
# @param[in] title          Title of the figure
#
# @param[out] None          Plots are displayed and saved in the "outputs" directory
##

# Plot the WAVELET COEFFICIENTS on the desired cut
def plot_wavelet_cut(config, x_cut, wv_x, z_max, dynamic, title):
    print('ii_x = ', int(np.round(x_cut/config.x_step)))

    # PLOT THE WAVELETS
    n_z = config.N_z
    n_im = int(config.image_layer*n_z)

    # total coeffs
    coeffs_for_show = np.zeros([config.wv_L + 1, n_z + n_im])
    # coefs that will be plotted (without apodisation & image layer)
    coeffs_for_show2 = np.zeros([config.wv_L + 1, n_z])

    # Scaling function
    ll_level = 0  # phi: scaling function
    for ii in range(0, wv_x[ll_level].nnz):
        ii_2 = wv_x[ll_level].col[ii] * 2 ** config.wv_L
        value = abs(wv_x[ll_level].data[ii])
        coeffs_for_show[ll_level, ii_2:ii_2 + 2 ** config.wv_L] = value
    # remove image layer and apodisation
    coeffs_for_show2[ll_level, :] = 20 * np.log10(np.abs(coeffs_for_show[ll_level, n_im:]))
    n_wavelets = wv_x[ll_level].nnz
    # Wavelet levels
    for ll_level in range(1, config.wv_L + 1):
        for ii in range(0, wv_x[ll_level].nnz):
            ii_2 = wv_x[ll_level].col[ii] * 2 ** (config.wv_L + 1 - ll_level)
            value = abs(wv_x[ll_level].data[ii])
            coeffs_for_show[ll_level, ii_2:ii_2 + 2 ** (config.wv_L + 1 - ll_level)] = value
        # remove image layer and apodisation
        coeffs_for_show2[ll_level, :] = 20 * np.log10(np.abs(coeffs_for_show[ll_level, n_im:]))
        n_wavelets += wv_x[ll_level].nnz

    # fig = plt.figure(figsize=(3, 6))
    fig = plt.figure(tight_layout=True)
    plt.title(title)
    # ax = fig.add_subplot(1, 1, 1)
    # ax.tick_params(labelsize=12)
    v_max = np.max(coeffs_for_show2)
    # v_min = 0
    my_cmap = matplotlib.cm.get_cmap('jet').copy()
    # my_cmap.set_under('w')
    z_min_plot = 0  # choose min altitude to display
    z_max_plot = z_max  # choose max altitude to display
    l_index = int(z_min_plot / config.z_step)
    r_index = int(z_max_plot / config.z_step)
    # print(l_index, r_index)
    # print('v_max', np.max((coeffs_for_show2[:, l_index:r_index])))

    im = plt.imshow(coeffs_for_show2[:, r_index:l_index:-1].transpose(),
                    extent=[-0.5, config.wv_L + 1, z_min_plot, z_max_plot], cmap=my_cmap,
                    interpolation='none', aspect='auto', vmax=v_max, vmin=v_max - dynamic)
    cb = plt.colorbar(im)
    cb.set_label(label='Coef \n magn (dB)', labelpad=-20, y=-0.05, rotation=0, fontsize=12)
    # cb.ax.tick_params(labelsize=10)
    col_labels = ['phi' + str(config.wv_L)]
    for ii in np.arange(0, config.wv_L):
        col_labels.append('psi' + str(config.wv_L-ii))
    # col_labels = [0, 1, 2, 3, 4]
    im.axes.set_xticks(np.arange(coeffs_for_show2.shape[0] + 1) - .5)
    plt.xticks(np.arange(0, config.wv_L+1, 9/8))
    im.axes.set_xticklabels(col_labels)
    # tick.label1.set_horizontalalignment('center')
    plt.xlabel("Decomposition level", fontsize=12)
    plt.ylabel("Altitude (m)", fontsize=12)
    # im.axes.xaxis.label_position = 'center'
    for tick in im.axes.xaxis.get_major_ticks():
        # tick.tick1line.set_markersize(0)
        tick.label1.set_horizontalalignment('center')
    print('Compression rate = ', (1-n_wavelets/config.N_z)*100, ' %')

    # # Horizontal lines
    # for ii in np.arange(0, z_max/config.z_step, 2**config.wv_L):
    #     plt.hlines(ii*config.z_step, -0.5, config.wv_L + 1, linestyles='--', linewidth=1)

    # Vertical lines
    for ii in np.arange(0, config.wv_L+1, 9/8)+10/16:
        plt.vlines(ii, 0, z_max, linestyles='--', linewidth=1, colors='k')

    # save figure
    fig.savefig('./outputs/'+title+'png')

    plt.show()

    return 0


##
# @package plot_dictionary
# @author R. Douvenot
# @date 27/06/2022
# @version V1
#
# @brief Plots each wavelet decomposition of the propagation dictionary
#
# @param[in] config         Class that contains the propagation parameters (see Classes)
# @param[in] config_plot    Class that contains the plot parameters (see Classes)
#
# @param[out] None          Plots are displayed and saved in the "outputs" directory
##

# Plot the WAVELET LIBRARY
def plot_dictionary(config, config_plot):

    # download dictionary
    dictionary = np.load('../propagation/outputs/dictionary.npy', allow_pickle=True)
    # max level of decomposition
    ll = len(dictionary) - 1
    # max altitude = number of fastest wavelet coefficients * 2 * Delta z
    z_max = len(dictionary[0][0][-1])*2*config.z_step
    # no image layer
    config.image_layer = 0
    # make it sparse

    # on each level
    for ii in np.arange(0, ll+1):

        for ii_q in np.arange(0, len(dictionary[ii])):
            # fill the wavelet levels
            dictionary_coo = [[] for _ in range(0, ll+1)]
            for ii_lvl in np.arange(0, ll + 1):

                dictionary_coo[ii_lvl] = coo_matrix(dictionary[ii][ii_q][ii_lvl])

            if ii == 0:
                title = 'Scaling function phi' + str(ll)
            else:
<<<<<<< HEAD
                title = 'Wavelet psi' + str(ll-ii+1) + ', number ' + str(ii_q+1) + '/' + str(2**(ii-1))
=======
                title = 'Wavelet Phi' + str(ll-ii+1) + ', number ' + str(ii_q+1) + ' out of ' + str(2**(ii-1))
>>>>>>> 342f82b0
            plot_wavelet_cut(config, 0, dictionary_coo, z_max, config_plot.dynamic, title)

    return 0<|MERGE_RESOLUTION|>--- conflicted
+++ resolved
@@ -292,9 +292,9 @@
     cb = plt.colorbar(im)
     cb.set_label(label='Coef \n magn (dB)', labelpad=-20, y=-0.05, rotation=0, fontsize=12)
     # cb.ax.tick_params(labelsize=10)
-    col_labels = ['phi' + str(config.wv_L)]
+    col_labels = ['Psi' + str(config.wv_L)]
     for ii in np.arange(0, config.wv_L):
-        col_labels.append('psi' + str(config.wv_L-ii))
+        col_labels.append('Phi' + str(config.wv_L-ii))
     # col_labels = [0, 1, 2, 3, 4]
     im.axes.set_xticks(np.arange(coeffs_for_show2.shape[0] + 1) - .5)
     plt.xticks(np.arange(0, config.wv_L+1, 9/8))
@@ -362,13 +362,9 @@
                 dictionary_coo[ii_lvl] = coo_matrix(dictionary[ii][ii_q][ii_lvl])
 
             if ii == 0:
-                title = 'Scaling function phi' + str(ll)
+                title = 'Scaling function Psi' + str(ll)
             else:
-<<<<<<< HEAD
-                title = 'Wavelet psi' + str(ll-ii+1) + ', number ' + str(ii_q+1) + '/' + str(2**(ii-1))
-=======
                 title = 'Wavelet Phi' + str(ll-ii+1) + ', number ' + str(ii_q+1) + ' out of ' + str(2**(ii-1))
->>>>>>> 342f82b0
             plot_wavelet_cut(config, 0, dictionary_coo, z_max, config_plot.dynamic, title)
 
     return 0